--- conflicted
+++ resolved
@@ -96,19 +96,12 @@
             if let Some(one_time_keys) = self.one_time_pre_keys.lock().unwrap().get_mut(identity) {
                 one_time_keys.pop()
             } else {
-<<<<<<< HEAD
-                // Idk what can really be done about this race condition.
-                self.receivers.lock().unwrap().remove(&recipient_identity);
-            }
-        }
-=======
                 None
             };
         Ok(one_time_key)
     }
 
     fn add_message(&self, recipient: &str, message: proto::service::Message) -> tonic::Result<()> {
->>>>>>> 959cf983
         let mut messages = self.messages.lock().unwrap();
         if !messages.contains_key(recipient) {
             messages.insert(recipient.to_string(), Vec::new());
